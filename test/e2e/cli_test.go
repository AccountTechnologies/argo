--- conflicted
+++ resolved
@@ -3,11 +3,8 @@
 import (
 	"io/ioutil"
 	"os"
-<<<<<<< HEAD
+	"path/filepath"
 	"regexp"
-=======
-	"path/filepath"
->>>>>>> fc476b2a
 	"testing"
 	"time"
 
